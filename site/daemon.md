---
title: Flux Daemon
menu_order: 90
---

# Summary

Flux daemon (fluxd, aka Flux agent) allows automation of application deployments and version control of cluster configuration.
Version controlling of cluster manifests provides reproducibility and a historical trail of events.

## Flux daemon responsibilities

    A) Continuous Deployment
	    1.
        Flux daemon monitors user git repo Kubernetes manifests for changes, which it
        then deploys to the cluster.

	    2.
	    Flux daemon monitors container registry for running container image updates.
        Detection of an image change (running container image tag vs container
        registry image tag) triggers k8s manifest update, which is committed to the
        user git repository, then deployed to the Kubernetes cluster.

    B) Deployment approaches
        1.
        Automate vs Deautomate
            Deployment happens automatically when a new image tag is detected.
            Deautomated deployment will not proceed until manually released (through
            the UI or the CLI tool fluxctl).

        2.
        Lock vs Unlock
            Deployment is pinned to a particular image tag. New deployment will not
            proceed upon triggered release.

# More information

Setting up and configuring fluxd is discussed in our [standalone setup](./standalone-setup.md)
document.

# Flags

fluxd requires setup and offers customization though a multitude of flags.

| Flag                                             | Default                            | Purpose
| ------------------------------------------------ | ---------------------------------- | ---
| --listen -l                                      | `:3030`                            | listen address where /metrics and API will be served
| --listen-metrics                                 |                                    | listen address for /metrics endpoint
| --kubernetes-kubectl                             |                                    | optional, explicit path to kubectl tool
| --version                                        | false                              | output the version number and exit
| **Git repo & key etc.**
| --git-url                                        |                                    | URL of git repo with Kubernetes manifests; e.g., `git@github.com:weaveworks/flux-get-started`
| --git-branch                                     | `master`                           | branch of git repo to use for Kubernetes manifests
| --git-ci-skip                                    | false                              | when set, fluxd will append `\n\n[ci skip]` to its commit messages
| --git-ci-skip-message                            | `""`                               | if provided, fluxd will append this to commit messages (overrides --git-ci-skip`)
| --git-path                                       |                                    | path within git repo to locate Kubernetes manifests (relative path)
| --git-user                                       | `Weave Flux`                       | username to use as git committer
| --git-email                                      | `support@weave.works`              | email to use as git committer
| --git-set-author                                 | false                              | if set, the author of git commits will reflect the user who initiated the commit and will differ from the git committer
| --git-gpg-key-import                             |                                    | if set, fluxd will attempt to import the gpg key(s) found on the given path
| --git-signing-key                                |                                    | if set, commits made by fluxd to the user git repo will be signed with the provided GPG key. See [Git commit signing](git-commit-signing.md) to learn how to use this feature
| --git-label                                      |                                    | label to keep track of sync progress; overrides both --git-sync-tag and --git-notes-ref
| --git-sync-tag                                   | `flux-sync`                        | tag to use to mark sync progress for this cluster (old config, still used if --git-label is not supplied)
| --git-notes-ref                                  | `flux`                             | ref to use for keeping commit annotations in git notes
| --git-poll-interval                              | `5m`                               | period at which to fetch any new commits from the git repo
| --git-timeout                                    | `20s`                              | duration after which git operations time out
<<<<<<< HEAD
| --git-secret                                     | false                              | if set, git-secret will be run on every git checkout. A gpg key must be imported using  --git-gpg-key-import or by mounting a keyring containing it directly
=======
>>>>>>> 26e930b5
| **syncing:** control over how config is applied to the cluster
| --sync-interval                                  | `5m`                               | apply the git config to the cluster at least this often. New commits may provoke more frequent syncs
| --sync-garbage-collection                        | `false`                            | experimental: when set, fluxd will delete resources that it created, but are no longer present in git (see [garbage collection](./garbagecollection.md))
| **registry cache:** (none of these need overriding, usually)
| --memcached-hostname                             | `memcached`                        | hostname for memcached service to use for caching image metadata
| --memcached-timeout                              | `1s`                               | maximum time to wait before giving up on memcached requests
| --memcached-service                              | `memcached`                        | SRV service used to discover memcache servers
| --registry-cache-expiry                          | `1h`                               | Duration to keep cached registry tag info. Must be < 1 month.
| --registry-poll-interval                         | `5m`                               | period at which to poll registry for new images
| --registry-rps                                   | `200`                              | maximum registry requests per second per host
| --registry-burst                                 | `125`                              | maximum number of warmer connections to remote and memcache
| --registry-insecure-host                         | []                                 | registry hosts to use HTTP for (instead of HTTPS)
| --registry-exclude-image                         | `["k8s.gcr.io/*"]`                 | do not scan images that match these glob expressions
<<<<<<< HEAD
| --registry-use-labels                            | `["index.docker.io/weaveworks/*"]` | use the timestamp (RFC3339) from labels for (canonical) image refs that match these glob expressions
=======
| --registry-use-labels                            | `["index.docker.io/weaveworks/*", "index.docker.io/fluxcd/*"]` | use the timestamp (RFC3339) from labels for (canonical) image refs that match these glob expressions
>>>>>>> 26e930b5
| --docker-config                                  | `""`                               | path to a Docker config file with default image registry credentials
| --registry-ecr-region                            | `[]`                               | allow these AWS regions when scanning images from ECR (multiple values allowed); defaults to the detected cluster region
| --registry-ecr-include-id                        | `[]`                               | include these AWS account ID(s) when scanning images in ECR (multiple values allowed); empty means allow all, unless excluded
| --registry-ecr-exclude-id                        | `[<EKS SYSTEM ACCOUNT>]`           | exclude these AWS account ID(s) when scanning ECR (multiple values allowed); defaults to the EKS system account, so system images will not be scanned
| --registry-require                               | `[]`                               | exit with an error if the given services are not available. Useful for escalating misconfiguration or outages that might otherwise go undetected. Presently supported values: {`ecr`} |
| **k8s-secret backed ssh keyring configuration**
| --k8s-secret-name                                | `flux-git-deploy`                  | name of the k8s secret used to store the private SSH key
| --k8s-secret-volume-mount-path                   | `/etc/fluxd/ssh`                   | mount location of the k8s secret storing the private SSH key
| --k8s-secret-data-key                            | `identity`                         | data key holding the private SSH key within the k8s secret
| **k8s configuration**
| --k8s-allow-namespace                            |                                    | experimental: restrict all operations to the provided namespaces
| **upstream service**
| --connect                                        |                                    | connect to an upstream service e.g., Weave Cloud, at this base address
| --token                                          |                                    | authentication token for upstream service
| **SSH key generation**
| --ssh-keygen-bits                                |                                    | -b argument to ssh-keygen (default unspecified)
| --ssh-keygen-type                                |                                    | -t argument to ssh-keygen (default unspecified)
| **manifest generation**
| --manifest-generation                            | false                              | experimental; search for .flux.yaml files to generate manifests<|MERGE_RESOLUTION|>--- conflicted
+++ resolved
@@ -64,10 +64,7 @@
 | --git-notes-ref                                  | `flux`                             | ref to use for keeping commit annotations in git notes
 | --git-poll-interval                              | `5m`                               | period at which to fetch any new commits from the git repo
 | --git-timeout                                    | `20s`                              | duration after which git operations time out
-<<<<<<< HEAD
 | --git-secret                                     | false                              | if set, git-secret will be run on every git checkout. A gpg key must be imported using  --git-gpg-key-import or by mounting a keyring containing it directly
-=======
->>>>>>> 26e930b5
 | **syncing:** control over how config is applied to the cluster
 | --sync-interval                                  | `5m`                               | apply the git config to the cluster at least this often. New commits may provoke more frequent syncs
 | --sync-garbage-collection                        | `false`                            | experimental: when set, fluxd will delete resources that it created, but are no longer present in git (see [garbage collection](./garbagecollection.md))
@@ -81,11 +78,7 @@
 | --registry-burst                                 | `125`                              | maximum number of warmer connections to remote and memcache
 | --registry-insecure-host                         | []                                 | registry hosts to use HTTP for (instead of HTTPS)
 | --registry-exclude-image                         | `["k8s.gcr.io/*"]`                 | do not scan images that match these glob expressions
-<<<<<<< HEAD
-| --registry-use-labels                            | `["index.docker.io/weaveworks/*"]` | use the timestamp (RFC3339) from labels for (canonical) image refs that match these glob expressions
-=======
 | --registry-use-labels                            | `["index.docker.io/weaveworks/*", "index.docker.io/fluxcd/*"]` | use the timestamp (RFC3339) from labels for (canonical) image refs that match these glob expressions
->>>>>>> 26e930b5
 | --docker-config                                  | `""`                               | path to a Docker config file with default image registry credentials
 | --registry-ecr-region                            | `[]`                               | allow these AWS regions when scanning images from ECR (multiple values allowed); defaults to the detected cluster region
 | --registry-ecr-include-id                        | `[]`                               | include these AWS account ID(s) when scanning images in ECR (multiple values allowed); empty means allow all, unless excluded
